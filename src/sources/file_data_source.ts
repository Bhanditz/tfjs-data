--- conflicted
+++ resolved
@@ -38,11 +38,7 @@
     super();
   }
 
-<<<<<<< HEAD
-  iterator(): FileChunkIterator {
-=======
-  async iterator(): Promise<ByteChunkIterator> {
->>>>>>> 2e4c63a0
+  async iterator(): Promise<FileChunkIterator> {
     return new FileChunkIterator(this.input, this.options);
   }
 }